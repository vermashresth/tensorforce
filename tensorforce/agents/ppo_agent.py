# Copyright 2017 reinforce.io. All Rights Reserved.
#
# Licensed under the Apache License, Version 2.0 (the "License");
# you may not use this file except in compliance with the License.
# You may obtain a copy of the License at
#
#     http://www.apache.org/licenses/LICENSE-2.0
#
# Unless required by applicable law or agreed to in writing, software
# distributed under the License is distributed on an "AS IS" BASIS,
# WITHOUT WARRANTIES OR CONDITIONS OF ANY KIND, either express or implied.
# See the License for the specific language governing permissions and
# limitations under the License.
# ==============================================================================

from __future__ import absolute_import
from __future__ import print_function
from __future__ import division

from tensorforce import TensorForceError
from tensorforce.agents import Agent
from tensorforce.models import PGProbRatioModel


class PPOAgent(Agent):
    """
    Proximal Policy Optimization agent ([Schulman et al., 2017]
    (https://openai-public.s3-us-west-2.amazonaws.com/blog/2017-07/ppo/ppo-arxiv.pdf).
    """

    def __init__(
        self,
<<<<<<< HEAD
        states,
        actions,
        network,
        scope='ppo',
        device=None,
        saver=None,
        summaries=None,
        distributed=None,
        batching_capacity=1000,
        variable_noise=None,
        states_preprocessing=None,
        actions_exploration=None,
        reward_preprocessing=None,
        update_mode=None,
        memory=None,
        discount=0.99,
        distributions=None,
        entropy_regularization=None,
=======
        states_spec,
        actions_spec,
        batched_observe=1000,
        scope='ppo',
        # parameters specific to LearningAgents (except optimizer)
        summary_spec=None,
        network_spec=None,
        device=None,
        session_config=None,
        saver_spec=None,
        distributed_spec=None,
        discount=0.99,
        variable_noise=None,
        states_preprocessing_spec=None,
        explorations_spec=None,
        reward_preprocessing_spec=None,
        distributions_spec=None,
        entropy_regularization=1e-2,
        # parameters specific to BatchAgents
        batch_size=1000,
        keep_last_timestep=True,
        # parameters specific to proximal-policy-opt Agents
>>>>>>> 9f29ef5b
        baseline_mode=None,
        baseline=None,
        baseline_optimizer=None,
        gae_lambda=None,
        likelihood_ratio_clipping=None,
        batched_observe=True,
        step_optimizer=None,
        subsampling_fraction=0.1,
        optimization_steps=100
    ):

        # random_sampling=True  # Sampling strategy for replay memory

        """
        Creates a proximal policy optimization agent (PPO), ([Schulman et al., 2017]
        (https://openai-public.s3-us-west-2.amazonaws.com/blog/2017-07/ppo/ppo-arxiv.pdf).

        Args:
<<<<<<< HEAD
            states: Dict containing at least one state definition. In the case of a single state,
               keys `shape` and `type` are necessary. For multiple states, pass a dict of dicts where each state
               is a dict itself with a unique name as its key.
            actions: Dict containing at least one action definition. Actions have types and either `num_actions`
                for discrete actions or a `shape` for continuous actions. Consult documentation and tests for more.
            network: List of layers specifying a neural network via layer types, sizes and optional arguments
                such as activation or regularisation. Full examples are in the examples/configs folder.
            device: Device string specifying model device.
            session_config: optional tf.ConfigProto with additional desired session configurations
            scope: TensorFlow scope, defaults to agent name (e.g. `dqn`).
            saver: Dict specifying automated saving. Use `directory` to specify where checkpoints are saved. Use
                either `seconds` or `steps` to specify how often the model should be saved. The `load` flag specifies
                if a model is initially loaded (set to True) from a file `file`.
            summary: Dict specifying summaries for TensorBoard. Requires a 'directory' to store summaries, `steps`
                or `seconds` to specify how often to save summaries, and a list of `labels` to indicate which values
                to export, e.g. `losses`, `variables`. Consult neural network class and model for all available labels.
            distributed: Dict specifying distributed functionality. Use `parameter_server` and `replica_model`
                Boolean flags to indicate workers and parameter servers. Use a `cluster` key to pass a TensorFlow
                cluster spec.
            discount: Float specifying reward discount factor.
            variable_noise: Experimental optional parameter specifying variable noise (NoisyNet).
            states_preprocessing: Optional list of states preprocessors to apply to state  
                (e.g. `image_resize`, `grayscale`).
            actions_exploration: Optional dict specifying action exploration type (epsilon greedy  
                or Gaussian noise).
            reward_preprocessing: Optional dict specifying reward preprocessing.
            distributions: Optional dict specifying action distributions to override default distribution choices.
                Must match action names.
            entropy_regularization: Optional positive float specifying an entropy regularization value.
=======
>>>>>>> 9f29ef5b
            baseline_mode: String specifying baseline mode, `states` for a separate baseline per state, `network`
                for sharing parameters with the training network.
            baseline: Optional dict specifying baseline type (e.g. `mlp`, `cnn`), and its layer sizes. Consult
                examples/configs for full example configurations.
            baseline_optimizer: Optional dict specifying an optimizer and its parameters for the baseline following
                the same conventions as the main optimizer.
            gae_lambda: Optional float specifying lambda parameter for generalized advantage estimation.
            likelihood_ratio_clipping: Optional clipping of likelihood ratio between old and new policy.
            step_optimizer: Optimizer dict specification for optimizer used in each PPO update step, defaults to
                Adam if None.
            optimization_steps: Int specifying number of optimization steps to execute on the collected batch using
                the step optimizer.                `
        """
<<<<<<< HEAD
        if network is None:
            raise TensorForceError("No network provided.")

        # Update mode
        if update_mode is None:
            update_mode = dict(
                unit='episodes',
                batch_size=10,
                frequency=10
            )
        elif 'unit' in update_mode:
            assert update_mode['unit'] == 'episodes'
        else:
            update_mode['unit'] = 'episodes'

        # Memory
        if memory is None:
            # Assumed episode length of 1000 timesteps.
            memory = dict(
                type='latest',
                include_next_states=False,
                capacity=(1000 * update_mode['batch_size'])
            )
        else:
            assert not memory['include_next_states']

        # Optimizer
=======

        # define our step-optimizer (the actual optimizer is always a multi-step optimizer)
>>>>>>> 9f29ef5b
        if step_optimizer is None:
            step_optimizer = dict(
                type='adam',
                learning_rate=1e-4
            )
<<<<<<< HEAD
        optimizer = dict(
=======
        self.optimizer = dict(
>>>>>>> 9f29ef5b
            type='multi_step',
            optimizer=dict(
                type='subsampling_step',
                optimizer=step_optimizer,
                fraction=subsampling_fraction
            ),
            num_steps=optimization_steps
        )

<<<<<<< HEAD
        self.scope = scope
        self.device = device
        self.saver = saver
        self.summaries = summaries
        self.distributed = distributed
        self.batching_capacity = batching_capacity
        self.variable_noise = variable_noise
        self.states_preprocessing = states_preprocessing
        self.actions_exploration = actions_exploration
        self.reward_preprocessing = reward_preprocessing
        self.update_mode = update_mode
        self.memory = memory
        self.optimizer = optimizer
        self.discount = discount
        self.network = network
        self.distributions = distributions
        self.entropy_regularization = entropy_regularization
=======
>>>>>>> 9f29ef5b
        self.baseline_mode = baseline_mode
        self.baseline = baseline
        self.baseline_optimizer = baseline_optimizer
        self.gae_lambda = gae_lambda
        self.likelihood_ratio_clipping = likelihood_ratio_clipping

        super(PPOAgent, self).__init__(
<<<<<<< HEAD
            states=states,
            actions=actions,
            batched_observe=batched_observe
=======
            states_spec=states_spec,
            actions_spec=actions_spec,
            batched_observe=batched_observe,
            scope=scope,
            # parameters specific to LearningAgent
            summary_spec=summary_spec,
            network_spec=network_spec,
            discount=discount,
            device=device,
            session_config=session_config,
            saver_spec=saver_spec,
            distributed_spec=distributed_spec,
            optimizer=self.optimizer,  # use our fixed parametrized optimizer
            variable_noise=variable_noise,
            states_preprocessing_spec=states_preprocessing_spec,
            explorations_spec=explorations_spec,
            reward_preprocessing_spec=reward_preprocessing_spec,
            distributions_spec=distributions_spec,
            entropy_regularization=entropy_regularization,
            # parameters specific to BatchAgents
            batch_size=batch_size,
            keep_last_timestep=keep_last_timestep
>>>>>>> 9f29ef5b
        )

    def initialize_model(self):
        return PGProbRatioModel(
            states=self.states,
            actions=self.actions,
            scope=self.scope,
            device=self.device,
            saver=self.saver,
            summaries=self.summaries,
            distributed=self.distributed,
            batching_capacity=self.batching_capacity,
            variable_noise=self.variable_noise,
            states_preprocessing=self.states_preprocessing,
            actions_exploration=self.actions_exploration,
            reward_preprocessing=self.reward_preprocessing,
            update_mode=self.update_mode,
            memory=self.memory,
            optimizer=self.optimizer,
            discount=self.discount,
            network=self.network,
            distributions=self.distributions,
            entropy_regularization=self.entropy_regularization,
            baseline_mode=self.baseline_mode,
            baseline=self.baseline,
            baseline_optimizer=self.baseline_optimizer,
            gae_lambda=self.gae_lambda,
            likelihood_ratio_clipping=self.likelihood_ratio_clipping
        )<|MERGE_RESOLUTION|>--- conflicted
+++ resolved
@@ -17,12 +17,11 @@
 from __future__ import print_function
 from __future__ import division
 
-from tensorforce import TensorForceError
-from tensorforce.agents import Agent
+from tensorforce.agents import LearningAgent
 from tensorforce.models import PGProbRatioModel
 
 
-class PPOAgent(Agent):
+class PPOAgent(LearningAgent):
     """
     Proximal Policy Optimization agent ([Schulman et al., 2017]
     (https://openai-public.s3-us-west-2.amazonaws.com/blog/2017-07/ppo/ppo-arxiv.pdf).
@@ -30,16 +29,16 @@
 
     def __init__(
         self,
-<<<<<<< HEAD
         states,
         actions,
         network,
+        batched_observe=True,
+        batching_capacity=1000,
         scope='ppo',
         device=None,
         saver=None,
         summaries=None,
         distributed=None,
-        batching_capacity=1000,
         variable_noise=None,
         states_preprocessing=None,
         actions_exploration=None,
@@ -49,36 +48,11 @@
         discount=0.99,
         distributions=None,
         entropy_regularization=None,
-=======
-        states_spec,
-        actions_spec,
-        batched_observe=1000,
-        scope='ppo',
-        # parameters specific to LearningAgents (except optimizer)
-        summary_spec=None,
-        network_spec=None,
-        device=None,
-        session_config=None,
-        saver_spec=None,
-        distributed_spec=None,
-        discount=0.99,
-        variable_noise=None,
-        states_preprocessing_spec=None,
-        explorations_spec=None,
-        reward_preprocessing_spec=None,
-        distributions_spec=None,
-        entropy_regularization=1e-2,
-        # parameters specific to BatchAgents
-        batch_size=1000,
-        keep_last_timestep=True,
-        # parameters specific to proximal-policy-opt Agents
->>>>>>> 9f29ef5b
         baseline_mode=None,
         baseline=None,
         baseline_optimizer=None,
         gae_lambda=None,
         likelihood_ratio_clipping=None,
-        batched_observe=True,
         step_optimizer=None,
         subsampling_fraction=0.1,
         optimization_steps=100
@@ -91,7 +65,6 @@
         (https://openai-public.s3-us-west-2.amazonaws.com/blog/2017-07/ppo/ppo-arxiv.pdf).
 
         Args:
-<<<<<<< HEAD
             states: Dict containing at least one state definition. In the case of a single state,
                keys `shape` and `type` are necessary. For multiple states, pass a dict of dicts where each state
                is a dict itself with a unique name as its key.
@@ -121,8 +94,6 @@
             distributions: Optional dict specifying action distributions to override default distribution choices.
                 Must match action names.
             entropy_regularization: Optional positive float specifying an entropy regularization value.
-=======
->>>>>>> 9f29ef5b
             baseline_mode: String specifying baseline mode, `states` for a separate baseline per state, `network`
                 for sharing parameters with the training network.
             baseline: Optional dict specifying baseline type (e.g. `mlp`, `cnn`), and its layer sizes. Consult
@@ -136,9 +107,6 @@
             optimization_steps: Int specifying number of optimization steps to execute on the collected batch using
                 the step optimizer.                `
         """
-<<<<<<< HEAD
-        if network is None:
-            raise TensorForceError("No network provided.")
 
         # Update mode
         if update_mode is None:
@@ -164,20 +132,12 @@
             assert not memory['include_next_states']
 
         # Optimizer
-=======
-
-        # define our step-optimizer (the actual optimizer is always a multi-step optimizer)
->>>>>>> 9f29ef5b
         if step_optimizer is None:
             step_optimizer = dict(
                 type='adam',
                 learning_rate=1e-4
             )
-<<<<<<< HEAD
         optimizer = dict(
-=======
-        self.optimizer = dict(
->>>>>>> 9f29ef5b
             type='multi_step',
             optimizer=dict(
                 type='subsampling_step',
@@ -187,26 +147,6 @@
             num_steps=optimization_steps
         )
 
-<<<<<<< HEAD
-        self.scope = scope
-        self.device = device
-        self.saver = saver
-        self.summaries = summaries
-        self.distributed = distributed
-        self.batching_capacity = batching_capacity
-        self.variable_noise = variable_noise
-        self.states_preprocessing = states_preprocessing
-        self.actions_exploration = actions_exploration
-        self.reward_preprocessing = reward_preprocessing
-        self.update_mode = update_mode
-        self.memory = memory
-        self.optimizer = optimizer
-        self.discount = discount
-        self.network = network
-        self.distributions = distributions
-        self.entropy_regularization = entropy_regularization
-=======
->>>>>>> 9f29ef5b
         self.baseline_mode = baseline_mode
         self.baseline = baseline
         self.baseline_optimizer = baseline_optimizer
@@ -214,34 +154,26 @@
         self.likelihood_ratio_clipping = likelihood_ratio_clipping
 
         super(PPOAgent, self).__init__(
-<<<<<<< HEAD
             states=states,
             actions=actions,
-            batched_observe=batched_observe
-=======
-            states_spec=states_spec,
-            actions_spec=actions_spec,
+            network=network,
             batched_observe=batched_observe,
+            batching_capacity=batching_capacity,
             scope=scope,
-            # parameters specific to LearningAgent
-            summary_spec=summary_spec,
-            network_spec=network_spec,
+            device=device,
+            saver=saver,
+            summaries=summaries,
+            distributed=distributed,
+            variable_noise=variable_noise,
+            states_preprocessing=states_preprocessing,
+            actions_exploration=actions_exploration,
+            reward_preprocessing=reward_preprocessing,
+            update_mode=update_mode,
+            memory=memory,
+            optimizer=optimizer,
             discount=discount,
-            device=device,
-            session_config=session_config,
-            saver_spec=saver_spec,
-            distributed_spec=distributed_spec,
-            optimizer=self.optimizer,  # use our fixed parametrized optimizer
-            variable_noise=variable_noise,
-            states_preprocessing_spec=states_preprocessing_spec,
-            explorations_spec=explorations_spec,
-            reward_preprocessing_spec=reward_preprocessing_spec,
-            distributions_spec=distributions_spec,
-            entropy_regularization=entropy_regularization,
-            # parameters specific to BatchAgents
-            batch_size=batch_size,
-            keep_last_timestep=keep_last_timestep
->>>>>>> 9f29ef5b
+            distributions=distributions,
+            entropy_regularization=entropy_regularization
         )
 
     def initialize_model(self):
