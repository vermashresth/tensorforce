--- conflicted
+++ resolved
@@ -81,15 +81,17 @@
         return optimizer
 
     # modified minimize
-    def apply_step(self,
-                   variables,
-                   deltas,
-                   global_step=None,
-                   gate_gradients=None,
-                   aggregation_method=None,
-                   colocate_gradients_with_ops=False,
-                   name=None,
-                   grad_loss=None):
+    def apply_step(
+        self,
+        variables,
+        deltas,
+        global_step=None,
+        gate_gradients=None,
+        aggregation_method=None,
+        colocate_gradients_with_ops=False,
+        name=None,
+        grad_loss=None
+    ):
 
         deltas_and_vars = self.compute_deltas(
             deltas=deltas,
@@ -118,13 +120,15 @@
         raise NotImplementedError
 
     # Modified compute_gradients
-    def compute_deltas(self,
-                      deltas,
-                      var_list=None,
-                      gate_gradients=None,
-                      aggregation_method=None,
-                      colocate_gradients_with_ops=False,
-                      grad_loss=None):
+    def compute_deltas(
+        self,
+        deltas,
+        var_list=None,
+        gate_gradients=None,
+        aggregation_method=None,
+        colocate_gradients_with_ops=False,
+        grad_loss=None
+    ):
         if aggregation_method is not None or colocate_gradients_with_ops or grad_loss is not None:
             raise TensorForceError("'aggregation_method', colocate_gradients_with_ops' and 'grad_loss' arguments are not supported.")
         if gate_gradients is None:
@@ -147,7 +151,6 @@
         # grads = gradients.gradients(loss, var_refs, grad_ys=grad_loss, gate_gradients=(gate_gradients == Optimizer.GATE_OP), aggregation_method=aggregation_method, colocate_gradients_with_ops=colocate_gradients_with_ops)
 
         if gate_gradients == Optimizer.GATE_GRAPH:
-<<<<<<< HEAD
             deltas = tf.tuple(deltas)
         deltas_and_vars = list(zip(deltas, var_list))
         self._assert_valid_dtypes([v for g, v in deltas_and_vars if g is not None and v.dtype != tf.resource])
@@ -173,10 +176,4 @@
     def _resource_apply_sparse_duplicate_indices(self, grad, handle, indices):
         return tf.train.GradientDescentOptimizer._resource_apply_sparse_duplicate_indices(
             self=self, grad=grad, handle=handle
-        )
-=======
-            diffs = tf.tuple(diffs)
-        diffs_and_vars = list(zip(diffs, var_list))
-        self._assert_valid_dtypes([v for g, v in diffs_and_vars if g is not None and v.dtype != tf.resource])
-        return diffs_and_vars
->>>>>>> 09ccafc7
+        )