# Copyright 2017 reinforce.io. All Rights Reserved.
#
# Licensed under the Apache License, Version 2.0 (the "License");
# you may not use this file except in compliance with the License.
# You may obtain a copy of the License at
#
#     http://www.apache.org/licenses/LICENSE-2.0
#
# Unless required by applicable law or agreed to in writing, software
# distributed under the License is distributed on an "AS IS" BASIS,
# WITHOUT WARRANTIES OR CONDITIONS OF ANY KIND, either express or implied.
# See the License for the specific language governing permissions and
# limitations under the License.
# ==============================================================================

"""
Creates various neural network layers. For most layers, these functions use
TF-slim layer types. The purpose of this class is to encapsulate
layer types to mix between layers available in TF-slim and custom implementations.
"""

from __future__ import absolute_import
from __future__ import print_function
from __future__ import division

from collections import Counter
import json
from math import sqrt
import os

import numpy as np
import tensorflow as tf

from tensorforce import TensorForceError, util


def flatten(x, scope='flatten', summary_level=0):
    """Flatten layer.

    Args:
        x: Input tensor

    Returns: Input tensor reshaped to 1d tensor

    """
    with tf.variable_scope(scope):
        x = tf.reshape(tensor=x, shape=(-1, util.prod(x.get_shape().as_list()[1:])))

    return x


def nonlinearity(x, name='relu', scope='nonlinearity', summary_level=0):
    """ Applies a non-linearity to an input and returns the result.

    Args:
        x: Input tensor
        name: String identifier of non-linearity. Options: elu, relu, selu, sigmoid,
        softmax, softplus, tanh

    Returns:

    """
    with tf.variable_scope(scope):
        if name == 'elu':
            x = tf.nn.elu(features=x)
        elif name == 'relu':
            x = tf.nn.relu(features=x)
            if summary_level >= 3:  # summary level 3: layer activations
                non_zero_pct = (tf.cast(tf.count_nonzero(x), tf.float32) / tf.cast(tf.reduce_prod(tf.shape(x)), tf.float32))
                tf.summary.scalar('relu-sparsity', 1.0 - non_zero_pct)
        elif name == 'selu':
            # https://arxiv.org/pdf/1706.02515.pdf
            alpha = 1.6732632423543772848170429916717
            scale = 1.0507009873554804934193349852946
            negative = alpha * tf.nn.elu(features=x)
            x = scale * tf.where(condition=(x >= 0.0), x=x, y=negative)
        elif name == 'sigmoid':
            x = tf.sigmoid(x=x)
        elif name == 'softmax':
            x = tf.nn.softmax(logits=x)
        elif name == 'softplus':
            x = tf.nn.softplus(features=x)
        elif name == 'tanh':
            x = tf.nn.tanh(x=x)
        else:
            raise TensorForceError('Invalid non-linearity: {}'.format(name))

    return x


def linear(x, size, weights=None, bias=True, l2_regularization=0.0, scope='linear', summary_level=0):
    """
    Linear layer.

    Args:
        x: Input tensor. Must be rank 2
        size: Neurons in layer
        weights: None for random matrix, otherwise given float or array is used.
        bias: Bool to indicate whether bias is used, otherwise given float or array is used.
        l2_regularization: L2-regularisation value
        weights: Weights for layer. If none, initialisation defaults to Xavier (normal with
        size/shape dependent standard deviation).

    Returns:

    """
    input_rank = util.rank(x)
    if input_rank != 2:
        raise TensorForceError('Invalid input rank for linear layer: {},'
                               ' must be 2.'.format(input_rank))

    with tf.variable_scope(scope):
        shape = (x.shape[1].value, size)
        weights_variable = True
        if weights is None:
            stddev = min(0.1, sqrt(2.0 / (x.shape[1].value + size)))
            weights = tf.random_normal(shape=shape, stddev=stddev)
        elif isinstance(weights, tf.Tensor):
            weights_variable = False
            if util.shape(weights) != shape:
                raise TensorForceError('Weights shape {} does not match expected shape {} '
                                       .format(weights.shape, shape))
        elif isinstance(weights, float):
            weights = np.full(shape, weights, dtype=np.float32)
        else:
            weights = np.asarray(weights, dtype=np.float32)
            if weights.shape != shape:
                raise TensorForceError('Weights shape {} does not match expected shape {} '
                                       .format(weights.shape, shape))

        shape = (size,)
        bias_variable = True
        if isinstance(bias, bool):
            bias = tf.zeros(shape=shape) if bias else None
        elif isinstance(bias, tf.Tensor):
            bias_variable = False
            if util.shape(bias) != shape:
                raise TensorForceError('Bias shape {} does not match expected shape {} '
                                       .format(bias.shape, shape))
        elif isinstance(bias, float):
            bias = np.full(shape, bias, dtype=np.float32)
        else:
            bias = np.asarray(bias, dtype=np.float32)
            if bias.shape != shape:
                raise TensorForceError('Bias shape {} does not match expected shape {} '
                                       .format(bias.shape, shape))

        if weights_variable:
            weights = tf.Variable(initial_value=weights, dtype=tf.float32, name='W')
            if l2_regularization > 0.0:
                tf.losses.add_loss(l2_regularization * tf.nn.l2_loss(t=weights))

        x = tf.matmul(a=x, b=weights)

        if bias is not None:
            if bias_variable:
                bias = tf.Variable(initial_value=bias, dtype=tf.float32, name='b')
                if l2_regularization > 0.0:
                    tf.losses.add_loss(l2_regularization * tf.nn.l2_loss(t=bias))
            x = tf.nn.bias_add(value=x, bias=bias)

    return x


def dense(x, size, bias=True, activation='relu', l2_regularization=0.0, scope='dense', summary_level=0):
    """
    Fully connected layer.

    Args:
        x: Input tensor
        size: Neurons in layer
        bias: Bool, indicates whether bias is used
        activation: Non-linearity type, defaults to relu
        l2_regularization: L2-regularisation value

    Returns:

    """
    input_rank = util.rank(x)
    if input_rank != 2:
        raise TensorForceError('Invalid input rank for linear layer: {},'
                               ' must be 2.'.format(input_rank))

    with tf.variable_scope(scope):
        x = linear(x=x, size=size, bias=bias, l2_regularization=l2_regularization)
        x = nonlinearity(x=x, name=activation, summary_level=summary_level)

        if summary_level >= 3:
            tf.summary.histogram('activations', x)
    return x


def conv2d(x, size, window=3, stride=1, padding='SAME', bias=False, activation='relu',
           l2_regularization=0.0, scope='conv2d', summary_level=0):
    """A 2d convolutional layer.

    Args:
        x: Input tensor. Must be rank 4
        size: Neurons
        window: Filter window size
        stride: Filter stride
        padding: One of [VALID, SAME]
        bias: Bool, indicates whether bias is used
        activation: Non-linearity type, defaults to relu
        l2_regularization: L2-regularisation value

    Returns:

    """
    input_rank = util.rank(x)
    if input_rank != 4:
        raise TensorForceError('Invalid input rank for conv2d layer: {}, must be 4'.format(input_rank))

    with tf.variable_scope(scope):
        shape = (window, window, x.shape[3].value, size)
        stddev = min(0.1, sqrt(2.0 / size))
        filters = tf.Variable(initial_value=tf.random_normal(shape=shape, stddev=stddev), name='W')

        if l2_regularization > 0.0:
            tf.losses.add_loss(l2_regularization * tf.nn.l2_loss(t=filters))

        strides = (1, stride, stride, 1)
        x = tf.nn.conv2d(input=x, filter=filters, strides=strides, padding=padding)

        if bias:
            bias = tf.Variable(initial_value=tf.zeros(shape=(size,)), name='b')
            if l2_regularization > 0.0:
                tf.losses.add_loss(l2_regularization * tf.nn.l2_loss(t=bias))
            x = tf.nn.bias_add(value=x, bias=bias)

        x = nonlinearity(x=x, name=activation, summary_level=summary_level)

        if summary_level >= 3:
            tf.summary.histogram('activations', x)
    return x


<<<<<<< HEAD
def lstm(x, size=None, summary_level=0, dropout=None):
=======
def lstm(x, size=None, scope='lstm', summary_level=0):
>>>>>>> 9067c6bd
    """

    Args:
        x: Input tensor.
        size: Layer size, defaults to input size.
        dropout: dropout_keep_prob (eg 0.5) for regularization, applied via rnn.DropoutWrapper

    Returns:

    """
    input_rank = util.rank(x)
    if input_rank != 2:
        raise TensorForceError('Invalid input rank for lstm layer: {},'
                               ' must be 2.'.format(input_rank))
    if not size:
        size = x.get_shape()[1].value

    with tf.variable_scope(scope):
        internal_input = tf.placeholder(dtype=tf.float32, shape=(None, 2, size))
        lstm_cell = tf.contrib.rnn.LSTMCell(num_units=size)
        if dropout:
            lstm_cell = tf.contrib.rnn.DropoutWrapper(lstm_cell, output_keep_prob=dropout)
        c = internal_input[:, 0, :]
        h = internal_input[:, 1, :]
        state = tf.contrib.rnn.LSTMStateTuple(c=c, h=h)
        x, state = lstm_cell(inputs=x, state=state)

        internal_output = tf.stack(values=(state.c, state.h), axis=1)
        internal_init = np.zeros(shape=(2, size))

        if summary_level >= 3:
            tf.summary.histogram('activations', x)
    return x, (internal_input,), (internal_output,), (internal_init,)


layers = {
    'flatten': flatten,
    'nonlinearity': nonlinearity,
    'linear': linear,
    'dense': dense,
    'conv2d': conv2d,
    'lstm': lstm
}


def layered_network_builder(layers_config):
    """Returns a function defining a layered neural network according to the given configuration.


    Args:
        layers_config: Iterable of layer configuration dicts.

    Returns:

    """

    def network_builder(inputs, summary_level=0):
        input_length = len(inputs)

        if input_length != 1:
            raise TensorForceError('Layered network must have only one input,'
                                   ' input length {} given.'.format(input_length))
        x = next(iter(inputs.values()))
        internal_inputs = []
        internal_outputs = []
        internal_inits = []

        layer_counter = Counter()
        for layer_config in layers_config:
            scope = layer_config['type'] + str(layer_counter[layer_config['type']])
            x = util.get_object(
                obj=layer_config,
                predefined=layers,
                kwargs=dict(x=x, scope=scope, summary_level=summary_level)
            )
            layer_counter[layer_config['type']] += 1
            if isinstance(x, list) or isinstance(x, tuple):
                assert len(x) == 4
                internal_inputs.extend(x[1])
                internal_outputs.extend(x[2])
                internal_inits.extend(x[3])
                x = x[0]

        if internal_inputs:
            return x, internal_inputs, internal_outputs, internal_inits
        else:
            return x

    return network_builder


def from_json(filename):
    """Creates a layer_networkd_builder from a JSON.

    Args:
        filename: Path to configuration

    Returns: A layered_network_builder function with layers generated from the JSON

    """
    path = os.path.join(os.getcwd(), filename)
    with open(path, 'r') as fp:
        config = json.load(fp=fp)

    return layered_network_builder(config)<|MERGE_RESOLUTION|>--- conflicted
+++ resolved
@@ -235,11 +235,7 @@
     return x
 
 
-<<<<<<< HEAD
-def lstm(x, size=None, summary_level=0, dropout=None):
-=======
-def lstm(x, size=None, scope='lstm', summary_level=0):
->>>>>>> 9067c6bd
+def lstm(x, size=None, dropout=None, scope='lstm', summary_level=0):
     """
 
     Args:
